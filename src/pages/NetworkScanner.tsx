import React, { useState, useEffect } from 'react';
import {
  Box,
  Paper,
  Typography,
  TextField,
  Button,
  Grid,
  List,
  ListItem,
  ListItemText,
  ListItemIcon,
  Divider,
  CircularProgress,
  Chip,
  Snackbar,
<<<<<<< HEAD
  Tabs,
  Tab,
  IconButton,
  Card,
  CardContent,
  Table,
  TableBody,
  TableCell,
  TableContainer,
  TableHead,
  TableRow,
  Tooltip,
=======
  Card,
  CardContent,
  IconButton,
  Tooltip,
  ToggleButton,
  ToggleButtonGroup,
  Menu,
  MenuItem,
  LinearProgress,
  useTheme,
>>>>>>> 15ce06c8
} from '@mui/material';
import {
  Computer as ComputerIcon,
  Router as RouterIcon,
  PlayArrow as StartIcon,
  Stop as StopIcon,
<<<<<<< HEAD
  Upload as UploadIcon,
  Assessment as AssessmentIcon,
  NetworkCheck as NetworkCheckIcon,
  Apps as AppsIcon,
  Info as InfoIcon,
=======
  UploadFile,
  NetworkCheck,
  DeviceHub,
  Layers,
  InfoOutlined,
  Delete,
  Download as DownloadIcon,
  Assessment as AssessmentIcon,
  Security as SecurityIcon,
  Warning as WarningIcon,
  BugReport as BugIcon,
  Timeline as TimelineIcon,
  Map as MapIcon,
  DarkMode as DarkModeIcon,
  LightMode as LightModeIcon,
  MoreVert as MoreVertIcon,
  Block as BlockIcon,
  DeviceUnknown as IsolateIcon,
  Report as ReportIcon,
>>>>>>> 15ce06c8
} from '@mui/icons-material';
import {
  BarChart,
  Bar,
  XAxis,
  YAxis,
  CartesianGrid,
  Tooltip as RechartsTooltip,
  ResponsiveContainer,
  PieChart,
  Pie,
  Cell,
  Legend,
  LineChart,
  Line,
  AreaChart,
  Area,
} from 'recharts';
import AlertBar from '../components/AlertBar';
import { useAuth } from '../contexts/AuthContext';
import { loggingService } from '../services/LoggingService';
import { styled } from '@mui/material/styles';
import {
  BarChart,
  Bar,
  XAxis,
  YAxis,
  CartesianGrid,
  Tooltip as RechartsTooltip,
  ResponsiveContainer,
  PieChart,
  Pie,
  Cell,
  LineChart,
  Line,
  AreaChart,
  Area,
} from 'recharts';
import { HeatMapGrid } from 'react-grid-heatmap';

interface NetworkDevice {
  ip: string;
  hostname: string;
  type: 'computer' | 'router';
  services: {
    port: number;
    name: string;
    status: string;
  }[];
}

interface NetworkAlert {
  id: string;
  title: string;
  message: string;
  severity: 'error' | 'warning' | 'info' | 'success';
  deviceIp?: string;
}

interface AnalysisDetails {
  timestamp: string;
  totalPackets: number;
  totalBytes: number;
  duration: string;
  protocols: typeof mockProtocolData;
  endpoints: typeof mockEndpointData;
  applications: typeof mockAppData;
  topTalkers: {
    ip: string;
    packets: number;
    bytes: string;
    protocols: string[];
  }[];
  suspiciousActivities: {
    type: string;
    description: string;
    severity: 'high' | 'medium' | 'low';
    timestamp: string;
  }[];
}

interface MITREAttack {
  technique: string;
  tactic: string;
  description: string;
  severity: 'high' | 'medium' | 'low';
}

interface NetworkMetrics {
  timestamp: string;
  inboundTraffic: number;
  outboundTraffic: number;
  activeConnections: number;
  anomalyScore: number;
}

interface VulnerabilityData {
  id: string;
  title: string;
  severity: 'critical' | 'high' | 'medium' | 'low';
  description: string;
  affectedDevices: string[];
  mitigation: string;
}

const mockDevices: NetworkDevice[] = [
  {
    ip: '192.168.1.1',
    hostname: 'Gateway-Router',
    type: 'router',
    services: [
      { port: 80, name: 'HTTP', status: 'open' },
      { port: 443, name: 'HTTPS', status: 'open' },
      { port: 53, name: 'DNS', status: 'open' },
    ],
  },
  {
    ip: '192.168.1.100',
    hostname: 'Desktop-PC',
    type: 'computer',
    services: [
      { port: 445, name: 'SMB', status: 'open' },
      { port: 139, name: 'NetBIOS', status: 'open' },
    ],
  },
];

const mockNetworkAlerts: NetworkAlert[] = [
  {
    id: '1',
    title: 'Suspicious Network Activity',
    message: 'Unusual port scanning detected from device 192.168.1.150',
    severity: 'error',
    deviceIp: '192.168.1.150',
  },
  {
    id: '2',
    title: 'New Device Detected',
    message: 'Unrecognized device joined the network: 192.168.1.200',
    severity: 'warning',
    deviceIp: '192.168.1.200',
  },
];

<<<<<<< HEAD
interface TabPanelProps {
  children?: React.ReactNode;
  index: number;
  value: number;
}

function TabPanel(props: TabPanelProps) {
  const { children, value, index, ...other } = props;

  return (
    <div
      role="tabpanel"
      hidden={value !== index}
      id={`network-tabpanel-${index}`}
      aria-labelledby={`network-tab-${index}`}
      {...other}
    >
      {value === index && (
        <Box sx={{ p: 3 }}>
          {children}
        </Box>
      )}
    </div>
  );
}

function a11yProps(index: number) {
  return {
    id: `network-tab-${index}`,
    'aria-controls': `network-tabpanel-${index}`,
  };
}

interface ProtocolStats {
  protocol: string;
  count: number;
  percentage: number;
}

interface EndpointStats {
  ip: string;
  packetsIn: number;
  packetsOut: number;
  bytesIn: number;
  bytesOut: number;
}

interface ApplicationStats {
  application: string;
  connections: number;
  bytesTransferred: number;
}

const COLORS = ['#0088FE', '#00C49F', '#FFBB28', '#FF8042', '#8884d8'];
=======
// Mock data - replace with real data in production
const mockProtocolData = [
  { name: 'TCP', value: 45 },
  { name: 'UDP', value: 25 },
  { name: 'HTTP', value: 20 },
  { name: 'HTTPS', value: 10 },
];

const mockEndpointData = [
  { ip: '192.168.1.1', packets: 1500, bytes: '1.2 MB', status: 'active' },
  { ip: '192.168.1.2', packets: 800, bytes: '750 KB', status: 'inactive' },
  { ip: '192.168.1.3', packets: 2000, bytes: '2.1 MB', status: 'active' },
];

const mockAppData = [
  { name: 'HTTP', requests: 150 },
  { name: 'DNS', requests: 80 },
  { name: 'SMTP', requests: 45 },
  { name: 'FTP', requests: 25 },
];

const COLORS = ['#0088FE', '#00C49F', '#FFBB28', '#FF8042'];

// Mock data for new features
const mockNetworkMetrics: NetworkMetrics[] = [
  // Add mock network metrics data
];

const mockVulnerabilities: VulnerabilityData[] = [
  {
    id: 'CVE-2023-001',
    title: 'Critical SQL Injection Vulnerability',
    severity: 'critical',
    description: 'SQL injection vulnerability in web application',
    affectedDevices: ['192.168.1.100', '192.168.1.101'],
    mitigation: 'Update web application to latest version'
  },
  // Add more mock vulnerabilities
];

const mockMITREAttacks: MITREAttack[] = [
  {
    technique: 'T1046',
    tactic: 'Discovery',
    description: 'Network Service Scanning',
    severity: 'high'
  },
  // Add more MITRE ATT&CK data
];

// Styled components
const UploadBox = styled(Box)(({ theme }) => ({
  border: `2px dashed ${theme.palette.primary.main}`,
  borderRadius: theme.shape.borderRadius,
  padding: theme.spacing(3),
  textAlign: 'center',
  cursor: 'pointer',
  transition: 'all 0.3s ease',
  '&:hover': {
    backgroundColor: theme.palette.action.hover,
  },
}));
>>>>>>> 15ce06c8

export default function NetworkScanner() {
  const { user } = useAuth();
  const [networkRange, setNetworkRange] = useState('192.168.1.0/24');
  const [isScanning, setIsScanning] = useState(false);
  const [devices, setDevices] = useState<NetworkDevice[]>([]);
  const [alerts, setAlerts] = useState<NetworkAlert[]>(mockNetworkAlerts);
  const [snackbarOpen, setSnackbarOpen] = useState(false);
  const [snackbarMessage, setSnackbarMessage] = useState('');
<<<<<<< HEAD
  const [selectedTab, setSelectedTab] = useState(0);
  const [selectedFile, setSelectedFile] = useState<File | null>(null);
  const [isAnalyzing, setIsAnalyzing] = useState(false);
  
  // Mock data for analysis results
  const [protocolStats, setProtocolStats] = useState<ProtocolStats[]>([
    { protocol: 'TCP', count: 1250, percentage: 45 },
    { protocol: 'UDP', count: 850, percentage: 30 },
    { protocol: 'ICMP', count: 400, percentage: 15 },
    { protocol: 'Other', count: 280, percentage: 10 },
  ]);

  const [endpointStats, setEndpointStats] = useState<EndpointStats[]>([
    { ip: '192.168.1.100', packetsIn: 2500, packetsOut: 1800, bytesIn: 250000, bytesOut: 180000 },
    { ip: '192.168.1.101', packetsIn: 1500, packetsOut: 1200, bytesIn: 150000, bytesOut: 120000 },
  ]);

  const [applicationStats, setApplicationStats] = useState<ApplicationStats[]>([
    { application: 'HTTP/HTTPS', connections: 450, bytesTransferred: 500000 },
    { application: 'DNS', connections: 250, bytesTransferred: 25000 },
    { application: 'SMB', connections: 150, bytesTransferred: 300000 },
  ]);

  const [protocolTimeData, setProtocolTimeData] = useState([
    { time: '00:00', TCP: 120, UDP: 80, ICMP: 30 },
    { time: '04:00', TCP: 180, UDP: 150, ICMP: 45 },
    { time: '08:00', TCP: 350, UDP: 280, ICMP: 90 },
    { time: '12:00', TCP: 420, UDP: 380, ICMP: 120 },
    { time: '16:00', TCP: 280, UDP: 250, ICMP: 75 },
    { time: '20:00', TCP: 160, UDP: 120, ICMP: 40 },
  ]);

  const [applicationTimeData, setApplicationTimeData] = useState([
    { time: '00:00', HTTP: 50, DNS: 30, SMB: 20, FTP: 10 },
    { time: '04:00', HTTP: 80, DNS: 45, SMB: 35, FTP: 15 },
    { time: '08:00', HTTP: 150, DNS: 80, SMB: 60, FTP: 30 },
    { time: '12:00', HTTP: 200, DNS: 100, SMB: 80, FTP: 40 },
    { time: '16:00', HTTP: 120, DNS: 70, SMB: 50, FTP: 25 },
    { time: '20:00', HTTP: 70, DNS: 40, SMB: 30, FTP: 15 },
  ]);

  // Fix the type definition for the interval
  const [updateInterval, setUpdateInterval] = useState<number | null>(null);

  // Function to generate new data point
  const generateNewDataPoint = (time: string) => ({
    time,
    TCP: Math.floor(Math.random() * 300) + 100,
    UDP: Math.floor(Math.random() * 200) + 50,
    ICMP: Math.floor(Math.random() * 100) + 20,
    HTTP: Math.floor(Math.random() * 150) + 50,
    DNS: Math.floor(Math.random() * 80) + 20,
    SMB: Math.floor(Math.random() * 60) + 10,
    FTP: Math.floor(Math.random() * 40) + 5,
  });

  // Function to update protocol stats
  const updateProtocolStats = () => {
    const total = protocolTimeData[protocolTimeData.length - 1];
    setProtocolStats([
      { protocol: 'TCP', count: total.TCP, percentage: Math.round((total.TCP / (total.TCP + total.UDP + total.ICMP)) * 100) },
      { protocol: 'UDP', count: total.UDP, percentage: Math.round((total.UDP / (total.TCP + total.UDP + total.ICMP)) * 100) },
      { protocol: 'ICMP', count: total.ICMP, percentage: Math.round((total.ICMP / (total.TCP + total.UDP + total.ICMP)) * 100) },
    ]);
  };

  // Function to update data in real-time
  const updateData = () => {
    const now = new Date();
    const timeStr = now.toLocaleTimeString('en-US', { hour12: false });
    
    setProtocolTimeData(prev => {
      const newData = [...prev.slice(1), generateNewDataPoint(timeStr)];
      return newData;
    });

    setApplicationTimeData(prev => {
      const newData = [...prev.slice(1), generateNewDataPoint(timeStr)];
      return newData;
    });

    // Update endpoint stats
    setEndpointStats(prev => prev.map(stat => ({
      ...stat,
      packetsIn: stat.packetsIn + Math.floor(Math.random() * 100),
      packetsOut: stat.packetsOut + Math.floor(Math.random() * 100),
      bytesIn: stat.bytesIn + Math.floor(Math.random() * 10000),
      bytesOut: stat.bytesOut + Math.floor(Math.random() * 10000),
    })));

    updateProtocolStats();
  };

  // Start/stop real-time updates when analyzing
  React.useEffect(() => {
    if (isAnalyzing) {
      const interval = setInterval(updateData, 2000); // Update every 2 seconds
      setUpdateInterval(interval);
    } else if (updateInterval) {
      clearInterval(updateInterval);
      setUpdateInterval(null);
    }
    return () => {
      if (updateInterval) {
        clearInterval(updateInterval);
      }
    };
  }, [isAnalyzing]);

  const handleTabChange = (event: React.SyntheticEvent, newValue: number) => {
    setSelectedTab(newValue);
  };

  const handleFileUpload = (event: React.ChangeEvent<HTMLInputElement>) => {
    if (event.target.files && event.target.files[0]) {
      setSelectedFile(event.target.files[0]);
      setSnackbarMessage(`File selected: ${event.target.files[0].name}`);
      setSnackbarOpen(true);
    }
  };

  const handleAnalyzeFile = () => {
    if (!selectedFile) {
      setSnackbarMessage('Please select a PCAP file first');
      setSnackbarOpen(true);
      return;
    }

    setIsAnalyzing(true);
    setSnackbarMessage('Starting real-time analysis...');
    setSnackbarOpen(true);
    setSelectedTab(1);
  };
=======
  const [file, setFile] = useState<File | null>(null);
  const [isAnalyzing, setIsAnalyzing] = useState(false);
  const [analysisResults, setAnalysisResults] = useState<{
    protocols: typeof mockProtocolData;
    endpoints: typeof mockEndpointData;
    applications: typeof mockAppData;
  } | null>(null);
  const [analysisDetails, setAnalysisDetails] = useState<AnalysisDetails | null>(null);
  const [showDetailedResults, setShowDetailedResults] = useState(false);
  const [darkMode, setDarkMode] = useState(false);
  const [networkMetrics, setNetworkMetrics] = useState<NetworkMetrics[]>([]);
  const [vulnerabilities, setVulnerabilities] = useState<VulnerabilityData[]>(mockVulnerabilities);
  const [mitreAttacks, setMitreAttacks] = useState<MITREAttack[]>(mockMITREAttacks);
  const [selectedDevice, setSelectedDevice] = useState<string | null>(null);
  const [actionMenuAnchor, setActionMenuAnchor] = useState<null | HTMLElement>(null);

  const theme = useTheme();

  // Simulate real-time network metrics
  useEffect(() => {
    const interval = setInterval(() => {
      const newMetric: NetworkMetrics = {
        timestamp: new Date().toISOString(),
        inboundTraffic: Math.random() * 1000,
        outboundTraffic: Math.random() * 800,
        activeConnections: Math.floor(Math.random() * 100),
        anomalyScore: Math.random()
      };
      setNetworkMetrics(prev => [...prev.slice(-19), newMetric]);
    }, 1000);

    return () => clearInterval(interval);
  }, []);
>>>>>>> 15ce06c8

  const handleStartScan = () => {
    setIsScanning(true);
    loggingService.addLog(
      user,
      'START_NETWORK_SCAN',
      `Started network scan on range: ${networkRange}`,
      '/network-scanner'
    );

    // Simulate network scan
    setTimeout(() => {
      setDevices(mockDevices);
      setIsScanning(false);
      
      // Simulate finding new network activity
      const newAlert: NetworkAlert = {
        id: Date.now().toString(),
        title: 'Network Anomaly Detected',
        message: `Unusual traffic pattern detected in network range ${networkRange}`,
        severity: 'warning',
      };
      setAlerts(prev => [...prev, newAlert]);

      loggingService.addLog(
        user,
        'NETWORK_SCAN_COMPLETE',
        `Completed network scan on range: ${networkRange}. Found ${mockDevices.length} devices`,
        '/network-scanner'
      );
    }, 3000);
  };

  const handleStopScan = () => {
    setIsScanning(false);
    loggingService.addLog(
      user,
      'STOP_NETWORK_SCAN',
      `Stopped network scan on range: ${networkRange}`,
      '/network-scanner'
    );
  };

  const handleTakeAction = (alertId: string) => {
    const alert = alerts.find(a => a.id === alertId);
    setSnackbarMessage(`Investigating network activity${alert?.deviceIp ? ` for device ${alert.deviceIp}` : ''}`);
    setSnackbarOpen(true);
    setAlerts(alerts.filter(alert => alert.id !== alertId));

    loggingService.addLog(
      user,
      'NETWORK_ALERT_ACTION',
      `Took action on network alert: ${alert?.title}`,
      '/network-scanner'
    );
  };

  const handleMarkBenign = (alertId: string) => {
    const alert = alerts.find(a => a.id === alertId);
    setSnackbarMessage('Network activity marked as normal');
    setSnackbarOpen(true);
    setAlerts(alerts.filter(alert => alert.id !== alertId));

    loggingService.addLog(
      user,
      'NETWORK_ALERT_BENIGN',
      `Marked network alert as benign: ${alert?.title}`,
      '/network-scanner'
    );
  };

  const handleFileUpload = (event: React.ChangeEvent<HTMLInputElement>) => {
    if (event.target.files && event.target.files[0]) {
      setFile(event.target.files[0]);
      // Simulate analysis
      setIsAnalyzing(true);
      setTimeout(() => setIsAnalyzing(false), 2000);
    }
  };

  const handleDrop = (event: React.DragEvent<HTMLDivElement>) => {
    event.preventDefault();
    if (event.dataTransfer.files && event.dataTransfer.files[0]) {
      setFile(event.dataTransfer.files[0]);
      setIsAnalyzing(true);
      setTimeout(() => setIsAnalyzing(false), 2000);
    }
  };

  const handleDragOver = (event: React.DragEvent<HTMLDivElement>) => {
    event.preventDefault();
  };

  const handleAnalyzeFile = () => {
    if (!file) return;
    
    setIsAnalyzing(true);
    setShowDetailedResults(false);
    loggingService.addLog(
      user,
      'PCAP_ANALYSIS_START',
      `Started analysis of PCAP file: ${file.name}`,
      '/network-scanner'
    );

    // Simulate PCAP analysis
    setTimeout(() => {
      const mockAnalysisDetails: AnalysisDetails = {
        timestamp: new Date().toISOString(),
        totalPackets: 15420,
        totalBytes: 2345678,
        duration: '00:15:30',
        protocols: mockProtocolData,
        endpoints: mockEndpointData,
        applications: mockAppData,
        topTalkers: [
          {
            ip: '192.168.1.100',
            packets: 5230,
            bytes: '1.2 GB',
            protocols: ['HTTP', 'DNS', 'TLS']
          },
          {
            ip: '192.168.1.150',
            packets: 3150,
            bytes: '850 MB',
            protocols: ['SMTP', 'TLS']
          }
        ],
        suspiciousActivities: [
          {
            type: 'Port Scan',
            description: 'Rapid connection attempts to multiple ports',
            severity: 'high',
            timestamp: new Date().toISOString()
          },
          {
            type: 'Data Exfiltration',
            description: 'Large outbound data transfer detected',
            severity: 'medium',
            timestamp: new Date().toISOString()
          }
        ]
      };

      setAnalysisResults({
        protocols: mockProtocolData,
        endpoints: mockEndpointData,
        applications: mockAppData
      });
      setAnalysisDetails(mockAnalysisDetails);
      setIsAnalyzing(false);
      setShowDetailedResults(true);
      setSnackbarMessage('PCAP file analysis completed successfully');
      setSnackbarOpen(true);
      
      loggingService.addLog(
        user,
        'PCAP_ANALYSIS_COMPLETE',
        `Completed analysis of PCAP file: ${file.name}`,
        '/network-scanner'
      );
    }, 3000);
  };

  const handleExportResults = () => {
    if (!analysisDetails) return;

    const exportData = {
      fileInfo: {
        name: file?.name,
        analyzedAt: analysisDetails.timestamp
      },
      summary: {
        totalPackets: analysisDetails.totalPackets,
        totalBytes: analysisDetails.totalBytes,
        duration: analysisDetails.duration
      },
      protocols: analysisDetails.protocols,
      endpoints: analysisDetails.endpoints,
      applications: analysisDetails.applications,
      topTalkers: analysisDetails.topTalkers,
      suspiciousActivities: analysisDetails.suspiciousActivities
    };

    const blob = new Blob([JSON.stringify(exportData, null, 2)], { type: 'application/json' });
    const url = URL.createObjectURL(blob);
    const a = document.createElement('a');
    a.href = url;
    a.download = `pcap-analysis-${new Date().getTime()}.json`;
    document.body.appendChild(a);
    a.click();
    document.body.removeChild(a);
    URL.revokeObjectURL(url);

    setSnackbarMessage('Analysis results exported successfully');
    setSnackbarOpen(true);
  };

  const handleActionMenuOpen = (event: React.MouseEvent<HTMLElement>, deviceIp: string) => {
    setSelectedDevice(deviceIp);
    setActionMenuAnchor(event.currentTarget);
  };

  const handleActionMenuClose = () => {
    setActionMenuAnchor(null);
    setSelectedDevice(null);
  };

  const handleBlockIP = () => {
    if (selectedDevice) {
      setSnackbarMessage(`Blocked IP: ${selectedDevice}`);
      setSnackbarOpen(true);
      handleActionMenuClose();
    }
  };

  const handleIsolateDevice = () => {
    if (selectedDevice) {
      setSnackbarMessage(`Isolated device: ${selectedDevice}`);
      setSnackbarOpen(true);
      handleActionMenuClose();
    }
  };

  const handleGenerateReport = () => {
    if (selectedDevice) {
      setSnackbarMessage(`Generating security report for: ${selectedDevice}`);
      setSnackbarOpen(true);
      handleActionMenuClose();
    }
  };

  return (
    <Box sx={{ flexGrow: 1 }}>
      {/* Header with Dark Mode Toggle */}
      <Box sx={{ display: 'flex', justifyContent: 'space-between', alignItems: 'center', mb: 3 }}>
        <Typography variant="h4">Network Scanner Dashboard</Typography>
        <ToggleButton
          value="darkMode"
          selected={darkMode}
          onChange={() => setDarkMode(!darkMode)}
        >
          {darkMode ? <LightModeIcon /> : <DarkModeIcon />}
        </ToggleButton>
      </Box>

      {/* Alerts Section */}
      <Box sx={{ mb: 3 }}>
        {alerts.map((alert) => (
          <AlertBar
            key={alert.id}
            severity={alert.severity}
            title={alert.title}
            message={alert.message}
            onTakeAction={() => handleTakeAction(alert.id)}
            onMarkBenign={() => handleMarkBenign(alert.id)}
          />
        ))}
      </Box>

      <Box sx={{ borderBottom: 1, borderColor: 'divider', mb: 3 }}>
        <Tabs value={selectedTab} onChange={handleTabChange} aria-label="network analysis tabs">
          <Tab label="Network Scan" icon={<NetworkCheckIcon />} {...a11yProps(0)} />
          <Tab label="Protocol Analysis" icon={<AssessmentIcon />} {...a11yProps(1)} />
          <Tab label="Endpoint Analysis" icon={<ComputerIcon />} {...a11yProps(2)} />
          <Tab label="Application Analysis" icon={<AppsIcon />} {...a11yProps(3)} />
        </Tabs>
      </Box>

      <TabPanel value={selectedTab} index={0}>
        {/* Existing Network Scan Configuration */}
        <Grid container spacing={3}>
          <Grid item xs={12}>
            <Paper sx={{ p: 3 }}>
              <Typography variant="h6" gutterBottom>
                Network Scan Configuration
              </Typography>
              <Grid container spacing={2}>
                <Grid item xs={12} md={6}>
                  <TextField
                    fullWidth
                    label="Network Range (CIDR)"
                    value={networkRange}
                    onChange={(e) => setNetworkRange(e.target.value)}
                    disabled={isScanning}
                    helperText="Example: 192.168.1.0/24"
                  />
                </Grid>
                <Grid item xs={12}>
                  <Button
                    variant="contained"
                    color={isScanning ? 'error' : 'primary'}
                    startIcon={isScanning ? <StopIcon /> : <StartIcon />}
                    onClick={isScanning ? handleStopScan : handleStartScan}
                    sx={{ mr: 2 }}
                  >
                    {isScanning ? 'Stop Scan' : 'Start Network Scan'}
                  </Button>
                </Grid>
              </Grid>
            </Paper>
          </Grid>

          {/* Existing Scan Results */}
          <Grid item xs={12}>
            <Paper sx={{ p: 3 }}>
              <Typography variant="h6" gutterBottom>
                Discovered Devices
              </Typography>
              {isScanning ? (
                <Box sx={{ display: 'flex', justifyContent: 'center', p: 3 }}>
                  <CircularProgress />
                </Box>
              ) : (
                <List>
                  {devices.map((device, index) => (
                    <div key={device.ip}>
                      <ListItem>
                        <ListItemIcon>
                          {device.type === 'router' ? (
                            <RouterIcon color="primary" />
                          ) : (
                            <ComputerIcon color="primary" />
                          )}
                        </ListItemIcon>
                        <ListItemText
                          primary={
                            <Box sx={{ display: 'flex', alignItems: 'center', gap: 1 }}>
                              <Typography variant="subtitle1">{device.hostname}</Typography>
                              <Chip label={device.ip} size="small" variant="outlined" />
                            </Box>
                          }
                          secondary={
                            <Box sx={{ mt: 1 }}>
                              <Typography variant="subtitle2" gutterBottom>
                                Open Services:
                              </Typography>
                              <Box sx={{ display: 'flex', gap: 1, flexWrap: 'wrap' }}>
                                {device.services.map((service) => (
                                  <Chip
                                    key={service.port}
                                    label={`${service.name} (${service.port})`}
                                    size="small"
                                    color="primary"
                                    variant="outlined"
                                  />
                                ))}
                              </Box>
                            </Box>
                          }
                        />
                      </ListItem>
                      {index < devices.length - 1 && <Divider />}
                    </div>
                  ))}
                </List>
              )}
            </Paper>
          </Grid>
        </Grid>
      </TabPanel>

      <TabPanel value={selectedTab} index={1}>
        <Grid container spacing={3}>
          <Grid item xs={12}>
            <Paper sx={{ p: 3 }}>
              <Typography variant="h6" gutterBottom>
                PCAP File Analysis
              </Typography>
              <Grid container spacing={2}>
                <Grid item xs={12} md={6}>
                  <Button
                    variant="outlined"
                    component="label"
                    startIcon={<UploadIcon />}
                    sx={{ mr: 2 }}
                  >
                    Upload PCAP File
                    <input
                      type="file"
                      hidden
                      accept=".pcap,.pcapng"
                      onChange={handleFileUpload}
                    />
                  </Button>
                  {selectedFile && (
                    <Button
                      variant="contained"
                      onClick={handleAnalyzeFile}
                      disabled={isAnalyzing}
                      startIcon={isAnalyzing ? <CircularProgress size={20} /> : <AssessmentIcon />}
                    >
                      {isAnalyzing ? 'Analyzing...' : 'Analyze File'}
                    </Button>
                  )}
                </Grid>
              </Grid>
            </Paper>
          </Grid>

          <Grid item xs={12} lg={6}>
            <Paper sx={{ p: 3 }}>
              <Box sx={{ display: 'flex', alignItems: 'center', mb: 2 }}>
                <Typography variant="h6" gutterBottom>
                  Protocol Distribution
                </Typography>
                <Tooltip title="Real-time distribution of network protocols in the captured traffic">
                  <IconButton size="small" sx={{ ml: 1 }}>
                    <InfoIcon />
                  </IconButton>
                </Tooltip>
              </Box>
              <Box sx={{ height: 300 }}>
                <ResponsiveContainer width="100%" height="100%">
                  <PieChart>
                    <Pie
                      data={protocolStats}
                      dataKey="count"
                      nameKey="protocol"
                      cx="50%"
                      cy="50%"
                      outerRadius={100}
                      label={({ name, percent }) => `${name} ${(percent * 100).toFixed(0)}%`}
                      isAnimationActive={true}
                      animationBegin={0}
                      animationDuration={500}
                      animationEasing="ease-out"
                    >
                      {protocolStats.map((entry, index) => (
                        <Cell key={`cell-${index}`} fill={COLORS[index % COLORS.length]} />
                      ))}
                    </Pie>
                    <RechartsTooltip />
                    <Legend />
                  </PieChart>
                </ResponsiveContainer>
              </Box>
            </Paper>
          </Grid>

          <Grid item xs={12} lg={6}>
            <Paper sx={{ p: 3 }}>
              <Box sx={{ display: 'flex', alignItems: 'center', mb: 2 }}>
                <Typography variant="h6" gutterBottom>
                  Protocol Traffic Over Time
                </Typography>
                <Tooltip title="Real-time view of protocol usage over time">
                  <IconButton size="small" sx={{ ml: 1 }}>
                    <InfoIcon />
                  </IconButton>
                </Tooltip>
              </Box>
              <Box sx={{ height: 300 }}>
                <ResponsiveContainer width="100%" height="100%">
                  <AreaChart data={protocolTimeData}>
                    <CartesianGrid strokeDasharray="3 3" />
                    <XAxis 
                      dataKey="time"
                      interval="preserveStartEnd"
                    />
                    <YAxis />
                    <RechartsTooltip />
                    <Legend />
                    <Area 
                      type="monotone" 
                      dataKey="TCP" 
                      stackId="1" 
                      stroke="#8884d8" 
                      fill="#8884d8"
                      isAnimationActive={true}
                      animationBegin={0}
                      animationDuration={500}
                      animationEasing="ease-out"
                    />
                    <Area 
                      type="monotone" 
                      dataKey="UDP" 
                      stackId="1" 
                      stroke="#82ca9d" 
                      fill="#82ca9d"
                      isAnimationActive={true}
                      animationBegin={0}
                      animationDuration={500}
                      animationEasing="ease-out"
                    />
                    <Area 
                      type="monotone" 
                      dataKey="ICMP" 
                      stackId="1" 
                      stroke="#ffc658" 
                      fill="#ffc658"
                      isAnimationActive={true}
                      animationBegin={0}
                      animationDuration={500}
                      animationEasing="ease-out"
                    />
                  </AreaChart>
                </ResponsiveContainer>
              </Box>
            </Paper>
          </Grid>
        </Grid>
      </TabPanel>

      <TabPanel value={selectedTab} index={2}>
        <Grid container spacing={3}>
          <Grid item xs={12}>
            <Paper sx={{ p: 3 }}>
              <Box sx={{ display: 'flex', alignItems: 'center', mb: 2 }}>
                <Typography variant="h6" gutterBottom>
                  Endpoint Statistics
                </Typography>
                <Tooltip title="Real-time traffic statistics for each endpoint">
                  <IconButton size="small" sx={{ ml: 1 }}>
                    <InfoIcon />
                  </IconButton>
                </Tooltip>
              </Box>
              <Box sx={{ height: 400 }}>
                <ResponsiveContainer width="100%" height="100%">
                  <BarChart data={endpointStats}>
                    <CartesianGrid strokeDasharray="3 3" />
                    <XAxis dataKey="ip" />
                    <YAxis />
                    <RechartsTooltip />
                    <Legend />
                    <Bar 
                      dataKey="packetsIn" 
                      name="Packets In" 
                      fill="#8884d8"
                      isAnimationActive={true}
                      animationBegin={0}
                      animationDuration={500}
                      animationEasing="ease-out"
                    />
                    <Bar 
                      dataKey="packetsOut" 
                      name="Packets Out" 
                      fill="#82ca9d"
                      isAnimationActive={true}
                      animationBegin={0}
                      animationDuration={500}
                      animationEasing="ease-out"
                    />
                  </BarChart>
                </ResponsiveContainer>
              </Box>
              <TableContainer sx={{ mt: 3 }}>
                <Table>
                  <TableHead>
                    <TableRow>
                      <TableCell>IP Address</TableCell>
                      <TableCell align="right">Packets In</TableCell>
                      <TableCell align="right">Packets Out</TableCell>
                      <TableCell align="right">Bytes In</TableCell>
                      <TableCell align="right">Bytes Out</TableCell>
                      <TableCell align="right">Total Traffic</TableCell>
                    </TableRow>
                  </TableHead>
                  <TableBody>
                    {endpointStats.map((stat) => (
                      <TableRow key={stat.ip}>
                        <TableCell>{stat.ip}</TableCell>
                        <TableCell align="right">{stat.packetsIn.toLocaleString()}</TableCell>
                        <TableCell align="right">{stat.packetsOut.toLocaleString()}</TableCell>
                        <TableCell align="right">{stat.bytesIn.toLocaleString()}</TableCell>
                        <TableCell align="right">{stat.bytesOut.toLocaleString()}</TableCell>
                        <TableCell align="right">
                          {((stat.bytesIn + stat.bytesOut) / 1024).toFixed(2)} KB
                        </TableCell>
                      </TableRow>
                    ))}
                  </TableBody>
                </Table>
              </TableContainer>
            </Paper>
          </Grid>
        </Grid>
      </TabPanel>

      <TabPanel value={selectedTab} index={3}>
        <Grid container spacing={3}>
          <Grid item xs={12} lg={6}>
            <Paper sx={{ p: 3 }}>
              <Box sx={{ display: 'flex', alignItems: 'center', mb: 2 }}>
                <Typography variant="h6" gutterBottom>
                  Application Layer Traffic
                </Typography>
                <Tooltip title="Real-time application-level protocol usage">
                  <IconButton size="small" sx={{ ml: 1 }}>
                    <InfoIcon />
                  </IconButton>
                </Tooltip>
              </Box>
              <Box sx={{ height: 300 }}>
                <ResponsiveContainer width="100%" height="100%">
                  <LineChart data={applicationTimeData}>
                    <CartesianGrid strokeDasharray="3 3" />
                    <XAxis 
                      dataKey="time"
                      interval="preserveStartEnd"
                    />
                    <YAxis />
                    <RechartsTooltip />
                    <Legend />
                    <Line 
                      type="monotone" 
                      dataKey="HTTP" 
                      stroke="#8884d8"
                      isAnimationActive={true}
                      animationBegin={0}
                      animationDuration={500}
                      animationEasing="ease-out"
                    />
                    <Line 
                      type="monotone" 
                      dataKey="DNS" 
                      stroke="#82ca9d"
                      isAnimationActive={true}
                      animationBegin={0}
                      animationDuration={500}
                      animationEasing="ease-out"
                    />
                    <Line 
                      type="monotone" 
                      dataKey="SMB" 
                      stroke="#ffc658"
                      isAnimationActive={true}
                      animationBegin={0}
                      animationDuration={500}
                      animationEasing="ease-out"
                    />
                    <Line 
                      type="monotone" 
                      dataKey="FTP" 
                      stroke="#ff7300"
                      isAnimationActive={true}
                      animationBegin={0}
                      animationDuration={500}
                      animationEasing="ease-out"
                    />
                  </LineChart>
                </ResponsiveContainer>
              </Box>
            </Paper>
          </Grid>

          <Grid item xs={12} lg={6}>
            <Paper sx={{ p: 3 }}>
              <Box sx={{ display: 'flex', alignItems: 'center', mb: 2 }}>
                <Typography variant="h6" gutterBottom>
                  Application Statistics
                </Typography>
                <Tooltip title="Detailed statistics for each application protocol">
                  <IconButton size="small" sx={{ ml: 1 }}>
                    <InfoIcon />
                  </IconButton>
                </Tooltip>
              </Box>
              <TableContainer>
                <Table>
                  <TableHead>
                    <TableRow>
                      <TableCell>Application</TableCell>
                      <TableCell align="right">Connections</TableCell>
                      <TableCell align="right">Bytes Transferred</TableCell>
                      <TableCell align="right">% of Total Traffic</TableCell>
                      <TableCell>Status</TableCell>
                    </TableRow>
                  </TableHead>
                  <TableBody>
                    {applicationStats.map((stat) => {
                      const percentage = ((stat.bytesTransferred / applicationStats.reduce((acc, curr) => acc + curr.bytesTransferred, 0)) * 100).toFixed(1);
                      return (
                        <TableRow key={stat.application}>
                          <TableCell>{stat.application}</TableCell>
                          <TableCell align="right">{stat.connections.toLocaleString()}</TableCell>
                          <TableCell align="right">{(stat.bytesTransferred / 1024).toFixed(2)} KB</TableCell>
                          <TableCell align="right">{percentage}%</TableCell>
                          <TableCell>
                            <Chip
                              size="small"
                              color={stat.connections > 300 ? 'warning' : 'success'}
                              label={stat.connections > 300 ? 'High Usage' : 'Normal'}
                            />
                          </TableCell>
                        </TableRow>
                      );
                    })}
                  </TableBody>
                </Table>
              </TableContainer>
            </Paper>
          </Grid>
        </Grid>
<<<<<<< HEAD
      </TabPanel>
=======

        {/* PCAP File Upload Section */}
        <Grid item xs={12}>
          <Paper sx={{ p: 3 }}>
            <Typography variant="h6" sx={{ display: 'flex', alignItems: 'center', gap: 1, mb: 2 }}>
              <UploadFile color="primary" />
              PCAP File Upload and Analysis
            </Typography>
            <input
              type="file"
              accept=".pcap,.pcapng"
              id="pcap-upload"
              style={{ display: 'none' }}
              onChange={handleFileUpload}
            />
            <label htmlFor="pcap-upload">
              <UploadBox
                onDrop={handleDrop}
                onDragOver={handleDragOver}
              >
                {isAnalyzing ? (
                  <Box sx={{ display: 'flex', flexDirection: 'column', alignItems: 'center', gap: 2 }}>
                    <CircularProgress />
                    <Typography>Analyzing PCAP file...</Typography>
                  </Box>
                ) : file ? (
                  <Box>
                    <Typography variant="body1">{file.name}</Typography>
                    <Box sx={{ mt: 2, display: 'flex', gap: 2, justifyContent: 'center' }}>
                      <Button
                        variant="contained"
                        color="primary"
                        onClick={handleAnalyzeFile}
                        startIcon={<NetworkCheck />}
                      >
                        Analyze File
                      </Button>
                      <Button
                        variant="outlined"
                        color="error"
                        startIcon={<Delete />}
                        onClick={() => {
                          setFile(null);
                          setAnalysisResults(null);
                        }}
                      >
                        Remove
                      </Button>
                    </Box>
                  </Box>
                ) : (
                  <Box>
                    <UploadFile sx={{ fontSize: 48, color: 'primary.main', mb: 1 }} />
                    <Typography>
                      Drag and drop your PCAP file here, or click to select
                    </Typography>
                  </Box>
                )}
              </UploadBox>
            </label>
          </Paper>
        </Grid>

        {/* Detailed Analysis Results Section */}
        {showDetailedResults && analysisDetails && (
          <Grid item xs={12}>
            <Paper sx={{ p: 3 }}>
              <Box sx={{ display: 'flex', justifyContent: 'space-between', alignItems: 'center', mb: 3 }}>
                <Typography variant="h6" sx={{ display: 'flex', alignItems: 'center', gap: 1 }}>
                  <AssessmentIcon color="primary" />
                  Detailed Analysis Results
                </Typography>
                <Button
                  variant="contained"
                  color="primary"
                  startIcon={<DownloadIcon />}
                  onClick={handleExportResults}
                >
                  Export Results
                </Button>
              </Box>

              <Grid container spacing={3}>
                {/* Summary Stats */}
                <Grid item xs={12}>
                  <Box sx={{ display: 'flex', gap: 3, flexWrap: 'wrap' }}>
                    <Card sx={{ minWidth: 200 }}>
                      <CardContent>
                        <Typography color="textSecondary" gutterBottom>
                          Total Packets
                        </Typography>
                        <Typography variant="h5">
                          {analysisDetails.totalPackets.toLocaleString()}
                        </Typography>
                      </CardContent>
                    </Card>
                    <Card sx={{ minWidth: 200 }}>
                      <CardContent>
                        <Typography color="textSecondary" gutterBottom>
                          Total Data
                        </Typography>
                        <Typography variant="h5">
                          {(analysisDetails.totalBytes / 1024 / 1024).toFixed(2)} MB
                        </Typography>
                      </CardContent>
                    </Card>
                    <Card sx={{ minWidth: 200 }}>
                      <CardContent>
                        <Typography color="textSecondary" gutterBottom>
                          Duration
                        </Typography>
                        <Typography variant="h5">
                          {analysisDetails.duration}
                        </Typography>
                      </CardContent>
                    </Card>
                  </Box>
                </Grid>

                {/* Top Talkers */}
                <Grid item xs={12} md={6}>
                  <Typography variant="h6" gutterBottom>
                    Top Talkers
                  </Typography>
                  <List>
                    {analysisDetails.topTalkers.map((talker, index) => (
                      <React.Fragment key={talker.ip}>
                        <ListItem>
                          <ListItemText
                            primary={
                              <Box sx={{ display: 'flex', alignItems: 'center', gap: 1 }}>
                                {talker.ip}
                                <Chip
                                  size="small"
                                  label={`${talker.packets} packets`}
                                  color="primary"
                                  variant="outlined"
                                />
                              </Box>
                            }
                            secondary={
                              <Box sx={{ mt: 1 }}>
                                <Typography variant="body2">
                                  Data Transfer: {talker.bytes}
                                </Typography>
                                <Box sx={{ display: 'flex', gap: 1, flexWrap: 'wrap', mt: 1 }}>
                                  {talker.protocols.map((protocol) => (
                                    <Chip
                                      key={protocol}
                                      label={protocol}
                                      size="small"
                                      variant="outlined"
                                    />
                                  ))}
                                </Box>
                              </Box>
                            }
                          />
                        </ListItem>
                        {index < analysisDetails.topTalkers.length - 1 && <Divider />}
                      </React.Fragment>
                    ))}
                  </List>
                </Grid>

                {/* Suspicious Activities */}
                <Grid item xs={12} md={6}>
                  <Typography variant="h6" gutterBottom>
                    Suspicious Activities
                  </Typography>
                  <List>
                    {analysisDetails.suspiciousActivities.map((activity, index) => (
                      <React.Fragment key={activity.type}>
                        <ListItem>
                          <ListItemText
                            primary={
                              <Box sx={{ display: 'flex', alignItems: 'center', gap: 1 }}>
                                {activity.type}
                                <Chip
                                  size="small"
                                  label={activity.severity}
                                  color={
                                    activity.severity === 'high' ? 'error' :
                                    activity.severity === 'medium' ? 'warning' : 'info'
                                  }
                                />
                              </Box>
                            }
                            secondary={
                              <Box sx={{ mt: 1 }}>
                                <Typography variant="body2">
                                  {activity.description}
                                </Typography>
                                <Typography variant="caption" color="textSecondary">
                                  {new Date(activity.timestamp).toLocaleString()}
                                </Typography>
                              </Box>
                            }
                          />
                        </ListItem>
                        {index < analysisDetails.suspiciousActivities.length - 1 && <Divider />}
                      </React.Fragment>
                    ))}
                  </List>
                </Grid>
              </Grid>
            </Paper>
          </Grid>
        )}

        {/* Protocol Analysis Section */}
        <Grid item xs={12} md={4}>
          <Paper sx={{ p: 3, height: '100%' }}>
            <Typography variant="h6" sx={{ display: 'flex', alignItems: 'center', gap: 1, mb: 2 }}>
              <NetworkCheck color="primary" />
              Protocol Analysis
              <Tooltip title="Distribution of network protocols in the captured traffic">
                <IconButton size="small">
                  <InfoOutlined fontSize="small" />
                </IconButton>
              </Tooltip>
            </Typography>
            <ResponsiveContainer width="100%" height={300}>
              <PieChart>
                <Pie
                  data={analysisResults?.protocols || mockProtocolData}
                  cx="50%"
                  cy="50%"
                  labelLine={false}
                  label={({ name, value }) => `${name} (${value}%)`}
                  outerRadius={80}
                  fill="#8884d8"
                  dataKey="value"
                >
                  {(analysisResults?.protocols || mockProtocolData).map((entry, index) => (
                    <Cell key={`cell-${index}`} fill={COLORS[index % COLORS.length]} />
                  ))}
                </Pie>
                <RechartsTooltip />
              </PieChart>
            </ResponsiveContainer>
          </Paper>
        </Grid>

        {/* Endpoint Analysis Section */}
        <Grid item xs={12} md={4}>
          <Paper sx={{ p: 3, height: '100%' }}>
            <Typography variant="h6" sx={{ display: 'flex', alignItems: 'center', gap: 1, mb: 2 }}>
              <DeviceHub color="primary" />
              Endpoint Analysis
            </Typography>
            <List>
              {(analysisResults?.endpoints || mockEndpointData).map((endpoint, index) => (
                <React.Fragment key={endpoint.ip}>
                  <ListItem>
                    <ListItemText
                      primary={
                        <Box sx={{ display: 'flex', alignItems: 'center', gap: 1 }}>
                          {endpoint.ip}
                          <Chip
                            size="small"
                            label={endpoint.status}
                            color={endpoint.status === 'active' ? 'success' : 'default'}
                          />
                        </Box>
                      }
                      secondary={`Packets: ${endpoint.packets} | Data: ${endpoint.bytes}`}
                    />
                  </ListItem>
                  {index < (analysisResults?.endpoints || mockEndpointData).length - 1 && <Divider />}
                </React.Fragment>
              ))}
            </List>
          </Paper>
        </Grid>

        {/* Application Layer Analysis Section */}
        <Grid item xs={12} md={4}>
          <Paper sx={{ p: 3, height: '100%' }}>
            <Typography variant="h6" sx={{ display: 'flex', alignItems: 'center', gap: 1, mb: 2 }}>
              <Layers color="primary" />
              Application Layer Analysis
            </Typography>
            <ResponsiveContainer width="100%" height={300}>
              <BarChart data={analysisResults?.applications || mockAppData}>
                <CartesianGrid strokeDasharray="3 3" />
                <XAxis dataKey="name" />
                <YAxis />
                <RechartsTooltip />
                <Bar dataKey="requests" fill="#8884d8">
                  {(analysisResults?.applications || mockAppData).map((entry, index) => (
                    <Cell key={`cell-${index}`} fill={COLORS[index % COLORS.length]} />
                  ))}
                </Bar>
              </BarChart>
            </ResponsiveContainer>
          </Paper>
        </Grid>

        {/* Real-time Network Metrics */}
        <Grid item xs={12}>
          <Paper sx={{ p: 3 }}>
            <Typography variant="h6" sx={{ mb: 2 }}>Live Network Traffic</Typography>
            <ResponsiveContainer width="100%" height={200}>
              <AreaChart data={networkMetrics}>
                <CartesianGrid strokeDasharray="3 3" />
                <XAxis dataKey="timestamp" />
                <YAxis />
                <RechartsTooltip />
                <Area
                  type="monotone"
                  dataKey="inboundTraffic"
                  stroke="#8884d8"
                  fill="#8884d8"
                  fillOpacity={0.3}
                  name="Inbound"
                />
                <Area
                  type="monotone"
                  dataKey="outboundTraffic"
                  stroke="#82ca9d"
                  fill="#82ca9d"
                  fillOpacity={0.3}
                  name="Outbound"
                />
              </AreaChart>
            </ResponsiveContainer>
          </Paper>
        </Grid>

        {/* Network Health Cards */}
        <Grid item xs={12} md={3}>
          <Card>
            <CardContent>
              <Box sx={{ display: 'flex', alignItems: 'center', gap: 1 }}>
                <SecurityIcon color="primary" />
                <Typography variant="h6">Network Health</Typography>
              </Box>
              <Typography variant="h4" sx={{ mt: 2, mb: 1 }}>85%</Typography>
              <LinearProgress variant="determinate" value={85} color="success" />
            </CardContent>
          </Card>
        </Grid>

        <Grid item xs={12} md={3}>
          <Card>
            <CardContent>
              <Box sx={{ display: 'flex', alignItems: 'center', gap: 1 }}>
                <WarningIcon color="warning" />
                <Typography variant="h6">Active Threats</Typography>
              </Box>
              <Typography variant="h4" sx={{ mt: 2 }}>3</Typography>
            </CardContent>
          </Card>
        </Grid>

        <Grid item xs={12} md={3}>
          <Card>
            <CardContent>
              <Box sx={{ display: 'flex', alignItems: 'center', gap: 1 }}>
                <DeviceHub color="info" />
                <Typography variant="h6">Active Devices</Typography>
              </Box>
              <Typography variant="h4" sx={{ mt: 2 }}>{devices.length}</Typography>
            </CardContent>
          </Card>
        </Grid>

        <Grid item xs={12} md={3}>
          <Card>
            <CardContent>
              <Box sx={{ display: 'flex', alignItems: 'center', gap: 1 }}>
                <BugIcon color="error" />
                <Typography variant="h6">Vulnerabilities</Typography>
              </Box>
              <Typography variant="h4" sx={{ mt: 2 }}>{vulnerabilities.length}</Typography>
            </CardContent>
          </Card>
        </Grid>

        {/* MITRE ATT&CK Mapping */}
        <Grid item xs={12} md={6}>
          <Paper sx={{ p: 3 }}>
            <Typography variant="h6" sx={{ mb: 2 }}>MITRE ATT&CK Mapping</Typography>
            <List>
              {mitreAttacks.map((attack) => (
                <ListItem key={attack.technique}>
                  <ListItemText
                    primary={
                      <Box sx={{ display: 'flex', alignItems: 'center', gap: 1 }}>
                        {attack.technique} - {attack.tactic}
                        <Chip
                          size="small"
                          label={attack.severity}
                          color={
                            attack.severity === 'high' ? 'error' :
                            attack.severity === 'medium' ? 'warning' : 'info'
                          }
                        />
                      </Box>
                    }
                    secondary={attack.description}
                  />
                </ListItem>
              ))}
            </List>
          </Paper>
        </Grid>

        {/* Vulnerability Assessment */}
        <Grid item xs={12} md={6}>
          <Paper sx={{ p: 3 }}>
            <Typography variant="h6" sx={{ mb: 2 }}>Vulnerability Assessment</Typography>
            <List>
              {vulnerabilities.map((vuln) => (
                <ListItem key={vuln.id}>
                  <ListItemText
                    primary={
                      <Box sx={{ display: 'flex', alignItems: 'center', gap: 1 }}>
                        {vuln.title}
                        <Chip
                          size="small"
                          label={vuln.severity}
                          color={
                            vuln.severity === 'critical' ? 'error' :
                            vuln.severity === 'high' ? 'warning' :
                            vuln.severity === 'medium' ? 'info' : 'default'
                          }
                        />
                      </Box>
                    }
                    secondary={
                      <Box sx={{ mt: 1 }}>
                        <Typography variant="body2">{vuln.description}</Typography>
                        <Typography variant="caption" color="textSecondary">
                          Affected Devices: {vuln.affectedDevices.join(', ')}
                        </Typography>
                      </Box>
                    }
                  />
                </ListItem>
              ))}
            </List>
          </Paper>
        </Grid>

        {/* Device Discovery Section with Actions */}
        <Grid item xs={12}>
          <Paper sx={{ p: 3 }}>
            <Typography variant="h6" sx={{ mb: 2 }}>Device Discovery</Typography>
            <List>
              {devices.map((device) => (
                <ListItem
                  key={device.ip}
                  secondaryAction={
                    <IconButton
                      edge="end"
                      onClick={(e) => handleActionMenuOpen(e, device.ip)}
                    >
                      <MoreVertIcon />
                    </IconButton>
                  }
                >
                  <ListItemIcon>
                    {device.type === 'router' ? <RouterIcon /> : <ComputerIcon />}
                  </ListItemIcon>
                  <ListItemText
                    primary={
                      <Box sx={{ display: 'flex', alignItems: 'center', gap: 1 }}>
                        {device.hostname}
                        <Chip label={device.ip} size="small" variant="outlined" />
                      </Box>
                    }
                    secondary={
                      <Box sx={{ mt: 1 }}>
                        <Typography variant="body2">
                          Type: {device.type.charAt(0).toUpperCase() + device.type.slice(1)}
                        </Typography>
                        <Box sx={{ display: 'flex', gap: 1, flexWrap: 'wrap', mt: 1 }}>
                          {device.services.map((service) => (
                            <Chip
                              key={service.port}
                              label={`${service.name} (${service.port})`}
                              size="small"
                              color="primary"
                              variant="outlined"
                            />
                          ))}
                        </Box>
                      </Box>
                    }
                  />
                </ListItem>
              ))}
            </List>
          </Paper>
        </Grid>

        {/* Action Menu */}
        <Menu
          anchorEl={actionMenuAnchor}
          open={Boolean(actionMenuAnchor)}
          onClose={handleActionMenuClose}
        >
          <MenuItem onClick={handleBlockIP}>
            <ListItemIcon>
              <BlockIcon fontSize="small" />
            </ListItemIcon>
            <ListItemText>Block IP</ListItemText>
          </MenuItem>
          <MenuItem onClick={handleIsolateDevice}>
            <ListItemIcon>
              <IsolateIcon fontSize="small" />
            </ListItemIcon>
            <ListItemText>Isolate Device</ListItemText>
          </MenuItem>
          <MenuItem onClick={handleGenerateReport}>
            <ListItemIcon>
              <ReportIcon fontSize="small" />
            </ListItemIcon>
            <ListItemText>Generate Report</ListItemText>
          </MenuItem>
        </Menu>
      </Grid>
>>>>>>> 15ce06c8

      <Snackbar
        open={snackbarOpen}
        autoHideDuration={6000}
        onClose={() => setSnackbarOpen(false)}
        message={snackbarMessage}
      />
    </Box>
  );
} <|MERGE_RESOLUTION|>--- conflicted
+++ resolved
@@ -14,64 +14,12 @@
   CircularProgress,
   Chip,
   Snackbar,
-<<<<<<< HEAD
-  Tabs,
-  Tab,
-  IconButton,
-  Card,
-  CardContent,
-  Table,
-  TableBody,
-  TableCell,
-  TableContainer,
-  TableHead,
-  TableRow,
-  Tooltip,
-=======
-  Card,
-  CardContent,
-  IconButton,
-  Tooltip,
-  ToggleButton,
-  ToggleButtonGroup,
-  Menu,
-  MenuItem,
-  LinearProgress,
-  useTheme,
->>>>>>> 15ce06c8
 } from '@mui/material';
 import {
   Computer as ComputerIcon,
   Router as RouterIcon,
   PlayArrow as StartIcon,
   Stop as StopIcon,
-<<<<<<< HEAD
-  Upload as UploadIcon,
-  Assessment as AssessmentIcon,
-  NetworkCheck as NetworkCheckIcon,
-  Apps as AppsIcon,
-  Info as InfoIcon,
-=======
-  UploadFile,
-  NetworkCheck,
-  DeviceHub,
-  Layers,
-  InfoOutlined,
-  Delete,
-  Download as DownloadIcon,
-  Assessment as AssessmentIcon,
-  Security as SecurityIcon,
-  Warning as WarningIcon,
-  BugReport as BugIcon,
-  Timeline as TimelineIcon,
-  Map as MapIcon,
-  DarkMode as DarkModeIcon,
-  LightMode as LightModeIcon,
-  MoreVert as MoreVertIcon,
-  Block as BlockIcon,
-  DeviceUnknown as IsolateIcon,
-  Report as ReportIcon,
->>>>>>> 15ce06c8
 } from '@mui/icons-material';
 import {
   BarChart,
@@ -216,126 +164,6 @@
   },
 ];
 
-<<<<<<< HEAD
-interface TabPanelProps {
-  children?: React.ReactNode;
-  index: number;
-  value: number;
-}
-
-function TabPanel(props: TabPanelProps) {
-  const { children, value, index, ...other } = props;
-
-  return (
-    <div
-      role="tabpanel"
-      hidden={value !== index}
-      id={`network-tabpanel-${index}`}
-      aria-labelledby={`network-tab-${index}`}
-      {...other}
-    >
-      {value === index && (
-        <Box sx={{ p: 3 }}>
-          {children}
-        </Box>
-      )}
-    </div>
-  );
-}
-
-function a11yProps(index: number) {
-  return {
-    id: `network-tab-${index}`,
-    'aria-controls': `network-tabpanel-${index}`,
-  };
-}
-
-interface ProtocolStats {
-  protocol: string;
-  count: number;
-  percentage: number;
-}
-
-interface EndpointStats {
-  ip: string;
-  packetsIn: number;
-  packetsOut: number;
-  bytesIn: number;
-  bytesOut: number;
-}
-
-interface ApplicationStats {
-  application: string;
-  connections: number;
-  bytesTransferred: number;
-}
-
-const COLORS = ['#0088FE', '#00C49F', '#FFBB28', '#FF8042', '#8884d8'];
-=======
-// Mock data - replace with real data in production
-const mockProtocolData = [
-  { name: 'TCP', value: 45 },
-  { name: 'UDP', value: 25 },
-  { name: 'HTTP', value: 20 },
-  { name: 'HTTPS', value: 10 },
-];
-
-const mockEndpointData = [
-  { ip: '192.168.1.1', packets: 1500, bytes: '1.2 MB', status: 'active' },
-  { ip: '192.168.1.2', packets: 800, bytes: '750 KB', status: 'inactive' },
-  { ip: '192.168.1.3', packets: 2000, bytes: '2.1 MB', status: 'active' },
-];
-
-const mockAppData = [
-  { name: 'HTTP', requests: 150 },
-  { name: 'DNS', requests: 80 },
-  { name: 'SMTP', requests: 45 },
-  { name: 'FTP', requests: 25 },
-];
-
-const COLORS = ['#0088FE', '#00C49F', '#FFBB28', '#FF8042'];
-
-// Mock data for new features
-const mockNetworkMetrics: NetworkMetrics[] = [
-  // Add mock network metrics data
-];
-
-const mockVulnerabilities: VulnerabilityData[] = [
-  {
-    id: 'CVE-2023-001',
-    title: 'Critical SQL Injection Vulnerability',
-    severity: 'critical',
-    description: 'SQL injection vulnerability in web application',
-    affectedDevices: ['192.168.1.100', '192.168.1.101'],
-    mitigation: 'Update web application to latest version'
-  },
-  // Add more mock vulnerabilities
-];
-
-const mockMITREAttacks: MITREAttack[] = [
-  {
-    technique: 'T1046',
-    tactic: 'Discovery',
-    description: 'Network Service Scanning',
-    severity: 'high'
-  },
-  // Add more MITRE ATT&CK data
-];
-
-// Styled components
-const UploadBox = styled(Box)(({ theme }) => ({
-  border: `2px dashed ${theme.palette.primary.main}`,
-  borderRadius: theme.shape.borderRadius,
-  padding: theme.spacing(3),
-  textAlign: 'center',
-  cursor: 'pointer',
-  transition: 'all 0.3s ease',
-  '&:hover': {
-    backgroundColor: theme.palette.action.hover,
-  },
-}));
->>>>>>> 15ce06c8
-
 export default function NetworkScanner() {
   const { user } = useAuth();
   const [networkRange, setNetworkRange] = useState('192.168.1.0/24');
@@ -344,175 +172,6 @@
   const [alerts, setAlerts] = useState<NetworkAlert[]>(mockNetworkAlerts);
   const [snackbarOpen, setSnackbarOpen] = useState(false);
   const [snackbarMessage, setSnackbarMessage] = useState('');
-<<<<<<< HEAD
-  const [selectedTab, setSelectedTab] = useState(0);
-  const [selectedFile, setSelectedFile] = useState<File | null>(null);
-  const [isAnalyzing, setIsAnalyzing] = useState(false);
-  
-  // Mock data for analysis results
-  const [protocolStats, setProtocolStats] = useState<ProtocolStats[]>([
-    { protocol: 'TCP', count: 1250, percentage: 45 },
-    { protocol: 'UDP', count: 850, percentage: 30 },
-    { protocol: 'ICMP', count: 400, percentage: 15 },
-    { protocol: 'Other', count: 280, percentage: 10 },
-  ]);
-
-  const [endpointStats, setEndpointStats] = useState<EndpointStats[]>([
-    { ip: '192.168.1.100', packetsIn: 2500, packetsOut: 1800, bytesIn: 250000, bytesOut: 180000 },
-    { ip: '192.168.1.101', packetsIn: 1500, packetsOut: 1200, bytesIn: 150000, bytesOut: 120000 },
-  ]);
-
-  const [applicationStats, setApplicationStats] = useState<ApplicationStats[]>([
-    { application: 'HTTP/HTTPS', connections: 450, bytesTransferred: 500000 },
-    { application: 'DNS', connections: 250, bytesTransferred: 25000 },
-    { application: 'SMB', connections: 150, bytesTransferred: 300000 },
-  ]);
-
-  const [protocolTimeData, setProtocolTimeData] = useState([
-    { time: '00:00', TCP: 120, UDP: 80, ICMP: 30 },
-    { time: '04:00', TCP: 180, UDP: 150, ICMP: 45 },
-    { time: '08:00', TCP: 350, UDP: 280, ICMP: 90 },
-    { time: '12:00', TCP: 420, UDP: 380, ICMP: 120 },
-    { time: '16:00', TCP: 280, UDP: 250, ICMP: 75 },
-    { time: '20:00', TCP: 160, UDP: 120, ICMP: 40 },
-  ]);
-
-  const [applicationTimeData, setApplicationTimeData] = useState([
-    { time: '00:00', HTTP: 50, DNS: 30, SMB: 20, FTP: 10 },
-    { time: '04:00', HTTP: 80, DNS: 45, SMB: 35, FTP: 15 },
-    { time: '08:00', HTTP: 150, DNS: 80, SMB: 60, FTP: 30 },
-    { time: '12:00', HTTP: 200, DNS: 100, SMB: 80, FTP: 40 },
-    { time: '16:00', HTTP: 120, DNS: 70, SMB: 50, FTP: 25 },
-    { time: '20:00', HTTP: 70, DNS: 40, SMB: 30, FTP: 15 },
-  ]);
-
-  // Fix the type definition for the interval
-  const [updateInterval, setUpdateInterval] = useState<number | null>(null);
-
-  // Function to generate new data point
-  const generateNewDataPoint = (time: string) => ({
-    time,
-    TCP: Math.floor(Math.random() * 300) + 100,
-    UDP: Math.floor(Math.random() * 200) + 50,
-    ICMP: Math.floor(Math.random() * 100) + 20,
-    HTTP: Math.floor(Math.random() * 150) + 50,
-    DNS: Math.floor(Math.random() * 80) + 20,
-    SMB: Math.floor(Math.random() * 60) + 10,
-    FTP: Math.floor(Math.random() * 40) + 5,
-  });
-
-  // Function to update protocol stats
-  const updateProtocolStats = () => {
-    const total = protocolTimeData[protocolTimeData.length - 1];
-    setProtocolStats([
-      { protocol: 'TCP', count: total.TCP, percentage: Math.round((total.TCP / (total.TCP + total.UDP + total.ICMP)) * 100) },
-      { protocol: 'UDP', count: total.UDP, percentage: Math.round((total.UDP / (total.TCP + total.UDP + total.ICMP)) * 100) },
-      { protocol: 'ICMP', count: total.ICMP, percentage: Math.round((total.ICMP / (total.TCP + total.UDP + total.ICMP)) * 100) },
-    ]);
-  };
-
-  // Function to update data in real-time
-  const updateData = () => {
-    const now = new Date();
-    const timeStr = now.toLocaleTimeString('en-US', { hour12: false });
-    
-    setProtocolTimeData(prev => {
-      const newData = [...prev.slice(1), generateNewDataPoint(timeStr)];
-      return newData;
-    });
-
-    setApplicationTimeData(prev => {
-      const newData = [...prev.slice(1), generateNewDataPoint(timeStr)];
-      return newData;
-    });
-
-    // Update endpoint stats
-    setEndpointStats(prev => prev.map(stat => ({
-      ...stat,
-      packetsIn: stat.packetsIn + Math.floor(Math.random() * 100),
-      packetsOut: stat.packetsOut + Math.floor(Math.random() * 100),
-      bytesIn: stat.bytesIn + Math.floor(Math.random() * 10000),
-      bytesOut: stat.bytesOut + Math.floor(Math.random() * 10000),
-    })));
-
-    updateProtocolStats();
-  };
-
-  // Start/stop real-time updates when analyzing
-  React.useEffect(() => {
-    if (isAnalyzing) {
-      const interval = setInterval(updateData, 2000); // Update every 2 seconds
-      setUpdateInterval(interval);
-    } else if (updateInterval) {
-      clearInterval(updateInterval);
-      setUpdateInterval(null);
-    }
-    return () => {
-      if (updateInterval) {
-        clearInterval(updateInterval);
-      }
-    };
-  }, [isAnalyzing]);
-
-  const handleTabChange = (event: React.SyntheticEvent, newValue: number) => {
-    setSelectedTab(newValue);
-  };
-
-  const handleFileUpload = (event: React.ChangeEvent<HTMLInputElement>) => {
-    if (event.target.files && event.target.files[0]) {
-      setSelectedFile(event.target.files[0]);
-      setSnackbarMessage(`File selected: ${event.target.files[0].name}`);
-      setSnackbarOpen(true);
-    }
-  };
-
-  const handleAnalyzeFile = () => {
-    if (!selectedFile) {
-      setSnackbarMessage('Please select a PCAP file first');
-      setSnackbarOpen(true);
-      return;
-    }
-
-    setIsAnalyzing(true);
-    setSnackbarMessage('Starting real-time analysis...');
-    setSnackbarOpen(true);
-    setSelectedTab(1);
-  };
-=======
-  const [file, setFile] = useState<File | null>(null);
-  const [isAnalyzing, setIsAnalyzing] = useState(false);
-  const [analysisResults, setAnalysisResults] = useState<{
-    protocols: typeof mockProtocolData;
-    endpoints: typeof mockEndpointData;
-    applications: typeof mockAppData;
-  } | null>(null);
-  const [analysisDetails, setAnalysisDetails] = useState<AnalysisDetails | null>(null);
-  const [showDetailedResults, setShowDetailedResults] = useState(false);
-  const [darkMode, setDarkMode] = useState(false);
-  const [networkMetrics, setNetworkMetrics] = useState<NetworkMetrics[]>([]);
-  const [vulnerabilities, setVulnerabilities] = useState<VulnerabilityData[]>(mockVulnerabilities);
-  const [mitreAttacks, setMitreAttacks] = useState<MITREAttack[]>(mockMITREAttacks);
-  const [selectedDevice, setSelectedDevice] = useState<string | null>(null);
-  const [actionMenuAnchor, setActionMenuAnchor] = useState<null | HTMLElement>(null);
-
-  const theme = useTheme();
-
-  // Simulate real-time network metrics
-  useEffect(() => {
-    const interval = setInterval(() => {
-      const newMetric: NetworkMetrics = {
-        timestamp: new Date().toISOString(),
-        inboundTraffic: Math.random() * 1000,
-        outboundTraffic: Math.random() * 800,
-        activeConnections: Math.floor(Math.random() * 100),
-        anomalyScore: Math.random()
-      };
-      setNetworkMetrics(prev => [...prev.slice(-19), newMetric]);
-    }, 1000);
-
-    return () => clearInterval(interval);
-  }, []);
->>>>>>> 15ce06c8
 
   const handleStartScan = () => {
     setIsScanning(true);
@@ -817,926 +476,67 @@
             </Paper>
           </Grid>
 
-          {/* Existing Scan Results */}
-          <Grid item xs={12}>
-            <Paper sx={{ p: 3 }}>
-              <Typography variant="h6" gutterBottom>
-                Discovered Devices
-              </Typography>
-              {isScanning ? (
-                <Box sx={{ display: 'flex', justifyContent: 'center', p: 3 }}>
-                  <CircularProgress />
-                </Box>
-              ) : (
-                <List>
-                  {devices.map((device, index) => (
-                    <div key={device.ip}>
-                      <ListItem>
-                        <ListItemIcon>
-                          {device.type === 'router' ? (
-                            <RouterIcon color="primary" />
-                          ) : (
-                            <ComputerIcon color="primary" />
-                          )}
-                        </ListItemIcon>
-                        <ListItemText
-                          primary={
-                            <Box sx={{ display: 'flex', alignItems: 'center', gap: 1 }}>
-                              <Typography variant="subtitle1">{device.hostname}</Typography>
-                              <Chip label={device.ip} size="small" variant="outlined" />
-                            </Box>
-                          }
-                          secondary={
-                            <Box sx={{ mt: 1 }}>
-                              <Typography variant="subtitle2" gutterBottom>
-                                Open Services:
-                              </Typography>
-                              <Box sx={{ display: 'flex', gap: 1, flexWrap: 'wrap' }}>
-                                {device.services.map((service) => (
-                                  <Chip
-                                    key={service.port}
-                                    label={`${service.name} (${service.port})`}
-                                    size="small"
-                                    color="primary"
-                                    variant="outlined"
-                                  />
-                                ))}
-                              </Box>
-                            </Box>
-                          }
-                        />
-                      </ListItem>
-                      {index < devices.length - 1 && <Divider />}
-                    </div>
-                  ))}
-                </List>
-              )}
-            </Paper>
-          </Grid>
-        </Grid>
-      </TabPanel>
-
-      <TabPanel value={selectedTab} index={1}>
-        <Grid container spacing={3}>
-          <Grid item xs={12}>
-            <Paper sx={{ p: 3 }}>
-              <Typography variant="h6" gutterBottom>
-                PCAP File Analysis
-              </Typography>
-              <Grid container spacing={2}>
-                <Grid item xs={12} md={6}>
-                  <Button
-                    variant="outlined"
-                    component="label"
-                    startIcon={<UploadIcon />}
-                    sx={{ mr: 2 }}
-                  >
-                    Upload PCAP File
-                    <input
-                      type="file"
-                      hidden
-                      accept=".pcap,.pcapng"
-                      onChange={handleFileUpload}
-                    />
-                  </Button>
-                  {selectedFile && (
-                    <Button
-                      variant="contained"
-                      onClick={handleAnalyzeFile}
-                      disabled={isAnalyzing}
-                      startIcon={isAnalyzing ? <CircularProgress size={20} /> : <AssessmentIcon />}
-                    >
-                      {isAnalyzing ? 'Analyzing...' : 'Analyze File'}
-                    </Button>
-                  )}
-                </Grid>
-              </Grid>
-            </Paper>
-          </Grid>
-
-          <Grid item xs={12} lg={6}>
-            <Paper sx={{ p: 3 }}>
-              <Box sx={{ display: 'flex', alignItems: 'center', mb: 2 }}>
-                <Typography variant="h6" gutterBottom>
-                  Protocol Distribution
-                </Typography>
-                <Tooltip title="Real-time distribution of network protocols in the captured traffic">
-                  <IconButton size="small" sx={{ ml: 1 }}>
-                    <InfoIcon />
-                  </IconButton>
-                </Tooltip>
-              </Box>
-              <Box sx={{ height: 300 }}>
-                <ResponsiveContainer width="100%" height="100%">
-                  <PieChart>
-                    <Pie
-                      data={protocolStats}
-                      dataKey="count"
-                      nameKey="protocol"
-                      cx="50%"
-                      cy="50%"
-                      outerRadius={100}
-                      label={({ name, percent }) => `${name} ${(percent * 100).toFixed(0)}%`}
-                      isAnimationActive={true}
-                      animationBegin={0}
-                      animationDuration={500}
-                      animationEasing="ease-out"
-                    >
-                      {protocolStats.map((entry, index) => (
-                        <Cell key={`cell-${index}`} fill={COLORS[index % COLORS.length]} />
-                      ))}
-                    </Pie>
-                    <RechartsTooltip />
-                    <Legend />
-                  </PieChart>
-                </ResponsiveContainer>
-              </Box>
-            </Paper>
-          </Grid>
-
-          <Grid item xs={12} lg={6}>
-            <Paper sx={{ p: 3 }}>
-              <Box sx={{ display: 'flex', alignItems: 'center', mb: 2 }}>
-                <Typography variant="h6" gutterBottom>
-                  Protocol Traffic Over Time
-                </Typography>
-                <Tooltip title="Real-time view of protocol usage over time">
-                  <IconButton size="small" sx={{ ml: 1 }}>
-                    <InfoIcon />
-                  </IconButton>
-                </Tooltip>
-              </Box>
-              <Box sx={{ height: 300 }}>
-                <ResponsiveContainer width="100%" height="100%">
-                  <AreaChart data={protocolTimeData}>
-                    <CartesianGrid strokeDasharray="3 3" />
-                    <XAxis 
-                      dataKey="time"
-                      interval="preserveStartEnd"
-                    />
-                    <YAxis />
-                    <RechartsTooltip />
-                    <Legend />
-                    <Area 
-                      type="monotone" 
-                      dataKey="TCP" 
-                      stackId="1" 
-                      stroke="#8884d8" 
-                      fill="#8884d8"
-                      isAnimationActive={true}
-                      animationBegin={0}
-                      animationDuration={500}
-                      animationEasing="ease-out"
-                    />
-                    <Area 
-                      type="monotone" 
-                      dataKey="UDP" 
-                      stackId="1" 
-                      stroke="#82ca9d" 
-                      fill="#82ca9d"
-                      isAnimationActive={true}
-                      animationBegin={0}
-                      animationDuration={500}
-                      animationEasing="ease-out"
-                    />
-                    <Area 
-                      type="monotone" 
-                      dataKey="ICMP" 
-                      stackId="1" 
-                      stroke="#ffc658" 
-                      fill="#ffc658"
-                      isAnimationActive={true}
-                      animationBegin={0}
-                      animationDuration={500}
-                      animationEasing="ease-out"
-                    />
-                  </AreaChart>
-                </ResponsiveContainer>
-              </Box>
-            </Paper>
-          </Grid>
-        </Grid>
-      </TabPanel>
-
-      <TabPanel value={selectedTab} index={2}>
-        <Grid container spacing={3}>
-          <Grid item xs={12}>
-            <Paper sx={{ p: 3 }}>
-              <Box sx={{ display: 'flex', alignItems: 'center', mb: 2 }}>
-                <Typography variant="h6" gutterBottom>
-                  Endpoint Statistics
-                </Typography>
-                <Tooltip title="Real-time traffic statistics for each endpoint">
-                  <IconButton size="small" sx={{ ml: 1 }}>
-                    <InfoIcon />
-                  </IconButton>
-                </Tooltip>
-              </Box>
-              <Box sx={{ height: 400 }}>
-                <ResponsiveContainer width="100%" height="100%">
-                  <BarChart data={endpointStats}>
-                    <CartesianGrid strokeDasharray="3 3" />
-                    <XAxis dataKey="ip" />
-                    <YAxis />
-                    <RechartsTooltip />
-                    <Legend />
-                    <Bar 
-                      dataKey="packetsIn" 
-                      name="Packets In" 
-                      fill="#8884d8"
-                      isAnimationActive={true}
-                      animationBegin={0}
-                      animationDuration={500}
-                      animationEasing="ease-out"
-                    />
-                    <Bar 
-                      dataKey="packetsOut" 
-                      name="Packets Out" 
-                      fill="#82ca9d"
-                      isAnimationActive={true}
-                      animationBegin={0}
-                      animationDuration={500}
-                      animationEasing="ease-out"
-                    />
-                  </BarChart>
-                </ResponsiveContainer>
-              </Box>
-              <TableContainer sx={{ mt: 3 }}>
-                <Table>
-                  <TableHead>
-                    <TableRow>
-                      <TableCell>IP Address</TableCell>
-                      <TableCell align="right">Packets In</TableCell>
-                      <TableCell align="right">Packets Out</TableCell>
-                      <TableCell align="right">Bytes In</TableCell>
-                      <TableCell align="right">Bytes Out</TableCell>
-                      <TableCell align="right">Total Traffic</TableCell>
-                    </TableRow>
-                  </TableHead>
-                  <TableBody>
-                    {endpointStats.map((stat) => (
-                      <TableRow key={stat.ip}>
-                        <TableCell>{stat.ip}</TableCell>
-                        <TableCell align="right">{stat.packetsIn.toLocaleString()}</TableCell>
-                        <TableCell align="right">{stat.packetsOut.toLocaleString()}</TableCell>
-                        <TableCell align="right">{stat.bytesIn.toLocaleString()}</TableCell>
-                        <TableCell align="right">{stat.bytesOut.toLocaleString()}</TableCell>
-                        <TableCell align="right">
-                          {((stat.bytesIn + stat.bytesOut) / 1024).toFixed(2)} KB
-                        </TableCell>
-                      </TableRow>
-                    ))}
-                  </TableBody>
-                </Table>
-              </TableContainer>
-            </Paper>
-          </Grid>
-        </Grid>
-      </TabPanel>
-
-      <TabPanel value={selectedTab} index={3}>
-        <Grid container spacing={3}>
-          <Grid item xs={12} lg={6}>
-            <Paper sx={{ p: 3 }}>
-              <Box sx={{ display: 'flex', alignItems: 'center', mb: 2 }}>
-                <Typography variant="h6" gutterBottom>
-                  Application Layer Traffic
-                </Typography>
-                <Tooltip title="Real-time application-level protocol usage">
-                  <IconButton size="small" sx={{ ml: 1 }}>
-                    <InfoIcon />
-                  </IconButton>
-                </Tooltip>
-              </Box>
-              <Box sx={{ height: 300 }}>
-                <ResponsiveContainer width="100%" height="100%">
-                  <LineChart data={applicationTimeData}>
-                    <CartesianGrid strokeDasharray="3 3" />
-                    <XAxis 
-                      dataKey="time"
-                      interval="preserveStartEnd"
-                    />
-                    <YAxis />
-                    <RechartsTooltip />
-                    <Legend />
-                    <Line 
-                      type="monotone" 
-                      dataKey="HTTP" 
-                      stroke="#8884d8"
-                      isAnimationActive={true}
-                      animationBegin={0}
-                      animationDuration={500}
-                      animationEasing="ease-out"
-                    />
-                    <Line 
-                      type="monotone" 
-                      dataKey="DNS" 
-                      stroke="#82ca9d"
-                      isAnimationActive={true}
-                      animationBegin={0}
-                      animationDuration={500}
-                      animationEasing="ease-out"
-                    />
-                    <Line 
-                      type="monotone" 
-                      dataKey="SMB" 
-                      stroke="#ffc658"
-                      isAnimationActive={true}
-                      animationBegin={0}
-                      animationDuration={500}
-                      animationEasing="ease-out"
-                    />
-                    <Line 
-                      type="monotone" 
-                      dataKey="FTP" 
-                      stroke="#ff7300"
-                      isAnimationActive={true}
-                      animationBegin={0}
-                      animationDuration={500}
-                      animationEasing="ease-out"
-                    />
-                  </LineChart>
-                </ResponsiveContainer>
-              </Box>
-            </Paper>
-          </Grid>
-
-          <Grid item xs={12} lg={6}>
-            <Paper sx={{ p: 3 }}>
-              <Box sx={{ display: 'flex', alignItems: 'center', mb: 2 }}>
-                <Typography variant="h6" gutterBottom>
-                  Application Statistics
-                </Typography>
-                <Tooltip title="Detailed statistics for each application protocol">
-                  <IconButton size="small" sx={{ ml: 1 }}>
-                    <InfoIcon />
-                  </IconButton>
-                </Tooltip>
-              </Box>
-              <TableContainer>
-                <Table>
-                  <TableHead>
-                    <TableRow>
-                      <TableCell>Application</TableCell>
-                      <TableCell align="right">Connections</TableCell>
-                      <TableCell align="right">Bytes Transferred</TableCell>
-                      <TableCell align="right">% of Total Traffic</TableCell>
-                      <TableCell>Status</TableCell>
-                    </TableRow>
-                  </TableHead>
-                  <TableBody>
-                    {applicationStats.map((stat) => {
-                      const percentage = ((stat.bytesTransferred / applicationStats.reduce((acc, curr) => acc + curr.bytesTransferred, 0)) * 100).toFixed(1);
-                      return (
-                        <TableRow key={stat.application}>
-                          <TableCell>{stat.application}</TableCell>
-                          <TableCell align="right">{stat.connections.toLocaleString()}</TableCell>
-                          <TableCell align="right">{(stat.bytesTransferred / 1024).toFixed(2)} KB</TableCell>
-                          <TableCell align="right">{percentage}%</TableCell>
-                          <TableCell>
-                            <Chip
-                              size="small"
-                              color={stat.connections > 300 ? 'warning' : 'success'}
-                              label={stat.connections > 300 ? 'High Usage' : 'Normal'}
-                            />
-                          </TableCell>
-                        </TableRow>
-                      );
-                    })}
-                  </TableBody>
-                </Table>
-              </TableContainer>
-            </Paper>
-          </Grid>
-        </Grid>
-<<<<<<< HEAD
-      </TabPanel>
-=======
-
-        {/* PCAP File Upload Section */}
+        {/* Scan Results */}
         <Grid item xs={12}>
           <Paper sx={{ p: 3 }}>
-            <Typography variant="h6" sx={{ display: 'flex', alignItems: 'center', gap: 1, mb: 2 }}>
-              <UploadFile color="primary" />
-              PCAP File Upload and Analysis
+            <Typography variant="h6" gutterBottom>
+              Discovered Devices
             </Typography>
-            <input
-              type="file"
-              accept=".pcap,.pcapng"
-              id="pcap-upload"
-              style={{ display: 'none' }}
-              onChange={handleFileUpload}
-            />
-            <label htmlFor="pcap-upload">
-              <UploadBox
-                onDrop={handleDrop}
-                onDragOver={handleDragOver}
-              >
-                {isAnalyzing ? (
-                  <Box sx={{ display: 'flex', flexDirection: 'column', alignItems: 'center', gap: 2 }}>
-                    <CircularProgress />
-                    <Typography>Analyzing PCAP file...</Typography>
-                  </Box>
-                ) : file ? (
-                  <Box>
-                    <Typography variant="body1">{file.name}</Typography>
-                    <Box sx={{ mt: 2, display: 'flex', gap: 2, justifyContent: 'center' }}>
-                      <Button
-                        variant="contained"
-                        color="primary"
-                        onClick={handleAnalyzeFile}
-                        startIcon={<NetworkCheck />}
-                      >
-                        Analyze File
-                      </Button>
-                      <Button
-                        variant="outlined"
-                        color="error"
-                        startIcon={<Delete />}
-                        onClick={() => {
-                          setFile(null);
-                          setAnalysisResults(null);
-                        }}
-                      >
-                        Remove
-                      </Button>
-                    </Box>
-                  </Box>
-                ) : (
-                  <Box>
-                    <UploadFile sx={{ fontSize: 48, color: 'primary.main', mb: 1 }} />
-                    <Typography>
-                      Drag and drop your PCAP file here, or click to select
-                    </Typography>
-                  </Box>
-                )}
-              </UploadBox>
-            </label>
-          </Paper>
-        </Grid>
-
-        {/* Detailed Analysis Results Section */}
-        {showDetailedResults && analysisDetails && (
-          <Grid item xs={12}>
-            <Paper sx={{ p: 3 }}>
-              <Box sx={{ display: 'flex', justifyContent: 'space-between', alignItems: 'center', mb: 3 }}>
-                <Typography variant="h6" sx={{ display: 'flex', alignItems: 'center', gap: 1 }}>
-                  <AssessmentIcon color="primary" />
-                  Detailed Analysis Results
-                </Typography>
-                <Button
-                  variant="contained"
-                  color="primary"
-                  startIcon={<DownloadIcon />}
-                  onClick={handleExportResults}
-                >
-                  Export Results
-                </Button>
+            {isScanning ? (
+              <Box sx={{ display: 'flex', justifyContent: 'center', p: 3 }}>
+                <CircularProgress />
               </Box>
-
-              <Grid container spacing={3}>
-                {/* Summary Stats */}
-                <Grid item xs={12}>
-                  <Box sx={{ display: 'flex', gap: 3, flexWrap: 'wrap' }}>
-                    <Card sx={{ minWidth: 200 }}>
-                      <CardContent>
-                        <Typography color="textSecondary" gutterBottom>
-                          Total Packets
-                        </Typography>
-                        <Typography variant="h5">
-                          {analysisDetails.totalPackets.toLocaleString()}
-                        </Typography>
-                      </CardContent>
-                    </Card>
-                    <Card sx={{ minWidth: 200 }}>
-                      <CardContent>
-                        <Typography color="textSecondary" gutterBottom>
-                          Total Data
-                        </Typography>
-                        <Typography variant="h5">
-                          {(analysisDetails.totalBytes / 1024 / 1024).toFixed(2)} MB
-                        </Typography>
-                      </CardContent>
-                    </Card>
-                    <Card sx={{ minWidth: 200 }}>
-                      <CardContent>
-                        <Typography color="textSecondary" gutterBottom>
-                          Duration
-                        </Typography>
-                        <Typography variant="h5">
-                          {analysisDetails.duration}
-                        </Typography>
-                      </CardContent>
-                    </Card>
-                  </Box>
-                </Grid>
-
-                {/* Top Talkers */}
-                <Grid item xs={12} md={6}>
-                  <Typography variant="h6" gutterBottom>
-                    Top Talkers
-                  </Typography>
-                  <List>
-                    {analysisDetails.topTalkers.map((talker, index) => (
-                      <React.Fragment key={talker.ip}>
-                        <ListItem>
-                          <ListItemText
-                            primary={
-                              <Box sx={{ display: 'flex', alignItems: 'center', gap: 1 }}>
-                                {talker.ip}
+            ) : (
+              <List>
+                {devices.map((device, index) => (
+                  <div key={device.ip}>
+                    <ListItem>
+                      <ListItemIcon>
+                        {device.type === 'router' ? (
+                          <RouterIcon color="primary" />
+                        ) : (
+                          <ComputerIcon color="primary" />
+                        )}
+                      </ListItemIcon>
+                      <ListItemText
+                        primary={
+                          <Box sx={{ display: 'flex', alignItems: 'center', gap: 1 }}>
+                            <Typography variant="subtitle1">{device.hostname}</Typography>
+                            <Chip
+                              label={device.ip}
+                              size="small"
+                              variant="outlined"
+                            />
+                          </Box>
+                        }
+                        secondary={
+                          <Box sx={{ mt: 1 }}>
+                            <Typography variant="subtitle2" gutterBottom>
+                              Open Services:
+                            </Typography>
+                            <Box sx={{ display: 'flex', gap: 1, flexWrap: 'wrap' }}>
+                              {device.services.map((service) => (
                                 <Chip
+                                  key={service.port}
+                                  label={`${service.name} (${service.port})`}
                                   size="small"
-                                  label={`${talker.packets} packets`}
                                   color="primary"
                                   variant="outlined"
                                 />
-                              </Box>
-                            }
-                            secondary={
-                              <Box sx={{ mt: 1 }}>
-                                <Typography variant="body2">
-                                  Data Transfer: {talker.bytes}
-                                </Typography>
-                                <Box sx={{ display: 'flex', gap: 1, flexWrap: 'wrap', mt: 1 }}>
-                                  {talker.protocols.map((protocol) => (
-                                    <Chip
-                                      key={protocol}
-                                      label={protocol}
-                                      size="small"
-                                      variant="outlined"
-                                    />
-                                  ))}
-                                </Box>
-                              </Box>
-                            }
-                          />
-                        </ListItem>
-                        {index < analysisDetails.topTalkers.length - 1 && <Divider />}
-                      </React.Fragment>
-                    ))}
-                  </List>
-                </Grid>
-
-                {/* Suspicious Activities */}
-                <Grid item xs={12} md={6}>
-                  <Typography variant="h6" gutterBottom>
-                    Suspicious Activities
-                  </Typography>
-                  <List>
-                    {analysisDetails.suspiciousActivities.map((activity, index) => (
-                      <React.Fragment key={activity.type}>
-                        <ListItem>
-                          <ListItemText
-                            primary={
-                              <Box sx={{ display: 'flex', alignItems: 'center', gap: 1 }}>
-                                {activity.type}
-                                <Chip
-                                  size="small"
-                                  label={activity.severity}
-                                  color={
-                                    activity.severity === 'high' ? 'error' :
-                                    activity.severity === 'medium' ? 'warning' : 'info'
-                                  }
-                                />
-                              </Box>
-                            }
-                            secondary={
-                              <Box sx={{ mt: 1 }}>
-                                <Typography variant="body2">
-                                  {activity.description}
-                                </Typography>
-                                <Typography variant="caption" color="textSecondary">
-                                  {new Date(activity.timestamp).toLocaleString()}
-                                </Typography>
-                              </Box>
-                            }
-                          />
-                        </ListItem>
-                        {index < analysisDetails.suspiciousActivities.length - 1 && <Divider />}
-                      </React.Fragment>
-                    ))}
-                  </List>
-                </Grid>
-              </Grid>
-            </Paper>
-          </Grid>
-        )}
-
-        {/* Protocol Analysis Section */}
-        <Grid item xs={12} md={4}>
-          <Paper sx={{ p: 3, height: '100%' }}>
-            <Typography variant="h6" sx={{ display: 'flex', alignItems: 'center', gap: 1, mb: 2 }}>
-              <NetworkCheck color="primary" />
-              Protocol Analysis
-              <Tooltip title="Distribution of network protocols in the captured traffic">
-                <IconButton size="small">
-                  <InfoOutlined fontSize="small" />
-                </IconButton>
-              </Tooltip>
-            </Typography>
-            <ResponsiveContainer width="100%" height={300}>
-              <PieChart>
-                <Pie
-                  data={analysisResults?.protocols || mockProtocolData}
-                  cx="50%"
-                  cy="50%"
-                  labelLine={false}
-                  label={({ name, value }) => `${name} (${value}%)`}
-                  outerRadius={80}
-                  fill="#8884d8"
-                  dataKey="value"
-                >
-                  {(analysisResults?.protocols || mockProtocolData).map((entry, index) => (
-                    <Cell key={`cell-${index}`} fill={COLORS[index % COLORS.length]} />
-                  ))}
-                </Pie>
-                <RechartsTooltip />
-              </PieChart>
-            </ResponsiveContainer>
+                              ))}
+                            </Box>
+                          </Box>
+                        }
+                      />
+                    </ListItem>
+                    {index < devices.length - 1 && <Divider />}
+                  </div>
+                ))}
+              </List>
+            )}
           </Paper>
         </Grid>
-
-        {/* Endpoint Analysis Section */}
-        <Grid item xs={12} md={4}>
-          <Paper sx={{ p: 3, height: '100%' }}>
-            <Typography variant="h6" sx={{ display: 'flex', alignItems: 'center', gap: 1, mb: 2 }}>
-              <DeviceHub color="primary" />
-              Endpoint Analysis
-            </Typography>
-            <List>
-              {(analysisResults?.endpoints || mockEndpointData).map((endpoint, index) => (
-                <React.Fragment key={endpoint.ip}>
-                  <ListItem>
-                    <ListItemText
-                      primary={
-                        <Box sx={{ display: 'flex', alignItems: 'center', gap: 1 }}>
-                          {endpoint.ip}
-                          <Chip
-                            size="small"
-                            label={endpoint.status}
-                            color={endpoint.status === 'active' ? 'success' : 'default'}
-                          />
-                        </Box>
-                      }
-                      secondary={`Packets: ${endpoint.packets} | Data: ${endpoint.bytes}`}
-                    />
-                  </ListItem>
-                  {index < (analysisResults?.endpoints || mockEndpointData).length - 1 && <Divider />}
-                </React.Fragment>
-              ))}
-            </List>
-          </Paper>
-        </Grid>
-
-        {/* Application Layer Analysis Section */}
-        <Grid item xs={12} md={4}>
-          <Paper sx={{ p: 3, height: '100%' }}>
-            <Typography variant="h6" sx={{ display: 'flex', alignItems: 'center', gap: 1, mb: 2 }}>
-              <Layers color="primary" />
-              Application Layer Analysis
-            </Typography>
-            <ResponsiveContainer width="100%" height={300}>
-              <BarChart data={analysisResults?.applications || mockAppData}>
-                <CartesianGrid strokeDasharray="3 3" />
-                <XAxis dataKey="name" />
-                <YAxis />
-                <RechartsTooltip />
-                <Bar dataKey="requests" fill="#8884d8">
-                  {(analysisResults?.applications || mockAppData).map((entry, index) => (
-                    <Cell key={`cell-${index}`} fill={COLORS[index % COLORS.length]} />
-                  ))}
-                </Bar>
-              </BarChart>
-            </ResponsiveContainer>
-          </Paper>
-        </Grid>
-
-        {/* Real-time Network Metrics */}
-        <Grid item xs={12}>
-          <Paper sx={{ p: 3 }}>
-            <Typography variant="h6" sx={{ mb: 2 }}>Live Network Traffic</Typography>
-            <ResponsiveContainer width="100%" height={200}>
-              <AreaChart data={networkMetrics}>
-                <CartesianGrid strokeDasharray="3 3" />
-                <XAxis dataKey="timestamp" />
-                <YAxis />
-                <RechartsTooltip />
-                <Area
-                  type="monotone"
-                  dataKey="inboundTraffic"
-                  stroke="#8884d8"
-                  fill="#8884d8"
-                  fillOpacity={0.3}
-                  name="Inbound"
-                />
-                <Area
-                  type="monotone"
-                  dataKey="outboundTraffic"
-                  stroke="#82ca9d"
-                  fill="#82ca9d"
-                  fillOpacity={0.3}
-                  name="Outbound"
-                />
-              </AreaChart>
-            </ResponsiveContainer>
-          </Paper>
-        </Grid>
-
-        {/* Network Health Cards */}
-        <Grid item xs={12} md={3}>
-          <Card>
-            <CardContent>
-              <Box sx={{ display: 'flex', alignItems: 'center', gap: 1 }}>
-                <SecurityIcon color="primary" />
-                <Typography variant="h6">Network Health</Typography>
-              </Box>
-              <Typography variant="h4" sx={{ mt: 2, mb: 1 }}>85%</Typography>
-              <LinearProgress variant="determinate" value={85} color="success" />
-            </CardContent>
-          </Card>
-        </Grid>
-
-        <Grid item xs={12} md={3}>
-          <Card>
-            <CardContent>
-              <Box sx={{ display: 'flex', alignItems: 'center', gap: 1 }}>
-                <WarningIcon color="warning" />
-                <Typography variant="h6">Active Threats</Typography>
-              </Box>
-              <Typography variant="h4" sx={{ mt: 2 }}>3</Typography>
-            </CardContent>
-          </Card>
-        </Grid>
-
-        <Grid item xs={12} md={3}>
-          <Card>
-            <CardContent>
-              <Box sx={{ display: 'flex', alignItems: 'center', gap: 1 }}>
-                <DeviceHub color="info" />
-                <Typography variant="h6">Active Devices</Typography>
-              </Box>
-              <Typography variant="h4" sx={{ mt: 2 }}>{devices.length}</Typography>
-            </CardContent>
-          </Card>
-        </Grid>
-
-        <Grid item xs={12} md={3}>
-          <Card>
-            <CardContent>
-              <Box sx={{ display: 'flex', alignItems: 'center', gap: 1 }}>
-                <BugIcon color="error" />
-                <Typography variant="h6">Vulnerabilities</Typography>
-              </Box>
-              <Typography variant="h4" sx={{ mt: 2 }}>{vulnerabilities.length}</Typography>
-            </CardContent>
-          </Card>
-        </Grid>
-
-        {/* MITRE ATT&CK Mapping */}
-        <Grid item xs={12} md={6}>
-          <Paper sx={{ p: 3 }}>
-            <Typography variant="h6" sx={{ mb: 2 }}>MITRE ATT&CK Mapping</Typography>
-            <List>
-              {mitreAttacks.map((attack) => (
-                <ListItem key={attack.technique}>
-                  <ListItemText
-                    primary={
-                      <Box sx={{ display: 'flex', alignItems: 'center', gap: 1 }}>
-                        {attack.technique} - {attack.tactic}
-                        <Chip
-                          size="small"
-                          label={attack.severity}
-                          color={
-                            attack.severity === 'high' ? 'error' :
-                            attack.severity === 'medium' ? 'warning' : 'info'
-                          }
-                        />
-                      </Box>
-                    }
-                    secondary={attack.description}
-                  />
-                </ListItem>
-              ))}
-            </List>
-          </Paper>
-        </Grid>
-
-        {/* Vulnerability Assessment */}
-        <Grid item xs={12} md={6}>
-          <Paper sx={{ p: 3 }}>
-            <Typography variant="h6" sx={{ mb: 2 }}>Vulnerability Assessment</Typography>
-            <List>
-              {vulnerabilities.map((vuln) => (
-                <ListItem key={vuln.id}>
-                  <ListItemText
-                    primary={
-                      <Box sx={{ display: 'flex', alignItems: 'center', gap: 1 }}>
-                        {vuln.title}
-                        <Chip
-                          size="small"
-                          label={vuln.severity}
-                          color={
-                            vuln.severity === 'critical' ? 'error' :
-                            vuln.severity === 'high' ? 'warning' :
-                            vuln.severity === 'medium' ? 'info' : 'default'
-                          }
-                        />
-                      </Box>
-                    }
-                    secondary={
-                      <Box sx={{ mt: 1 }}>
-                        <Typography variant="body2">{vuln.description}</Typography>
-                        <Typography variant="caption" color="textSecondary">
-                          Affected Devices: {vuln.affectedDevices.join(', ')}
-                        </Typography>
-                      </Box>
-                    }
-                  />
-                </ListItem>
-              ))}
-            </List>
-          </Paper>
-        </Grid>
-
-        {/* Device Discovery Section with Actions */}
-        <Grid item xs={12}>
-          <Paper sx={{ p: 3 }}>
-            <Typography variant="h6" sx={{ mb: 2 }}>Device Discovery</Typography>
-            <List>
-              {devices.map((device) => (
-                <ListItem
-                  key={device.ip}
-                  secondaryAction={
-                    <IconButton
-                      edge="end"
-                      onClick={(e) => handleActionMenuOpen(e, device.ip)}
-                    >
-                      <MoreVertIcon />
-                    </IconButton>
-                  }
-                >
-                  <ListItemIcon>
-                    {device.type === 'router' ? <RouterIcon /> : <ComputerIcon />}
-                  </ListItemIcon>
-                  <ListItemText
-                    primary={
-                      <Box sx={{ display: 'flex', alignItems: 'center', gap: 1 }}>
-                        {device.hostname}
-                        <Chip label={device.ip} size="small" variant="outlined" />
-                      </Box>
-                    }
-                    secondary={
-                      <Box sx={{ mt: 1 }}>
-                        <Typography variant="body2">
-                          Type: {device.type.charAt(0).toUpperCase() + device.type.slice(1)}
-                        </Typography>
-                        <Box sx={{ display: 'flex', gap: 1, flexWrap: 'wrap', mt: 1 }}>
-                          {device.services.map((service) => (
-                            <Chip
-                              key={service.port}
-                              label={`${service.name} (${service.port})`}
-                              size="small"
-                              color="primary"
-                              variant="outlined"
-                            />
-                          ))}
-                        </Box>
-                      </Box>
-                    }
-                  />
-                </ListItem>
-              ))}
-            </List>
-          </Paper>
-        </Grid>
-
-        {/* Action Menu */}
-        <Menu
-          anchorEl={actionMenuAnchor}
-          open={Boolean(actionMenuAnchor)}
-          onClose={handleActionMenuClose}
-        >
-          <MenuItem onClick={handleBlockIP}>
-            <ListItemIcon>
-              <BlockIcon fontSize="small" />
-            </ListItemIcon>
-            <ListItemText>Block IP</ListItemText>
-          </MenuItem>
-          <MenuItem onClick={handleIsolateDevice}>
-            <ListItemIcon>
-              <IsolateIcon fontSize="small" />
-            </ListItemIcon>
-            <ListItemText>Isolate Device</ListItemText>
-          </MenuItem>
-          <MenuItem onClick={handleGenerateReport}>
-            <ListItemIcon>
-              <ReportIcon fontSize="small" />
-            </ListItemIcon>
-            <ListItemText>Generate Report</ListItemText>
-          </MenuItem>
-        </Menu>
       </Grid>
->>>>>>> 15ce06c8
 
       <Snackbar
         open={snackbarOpen}
